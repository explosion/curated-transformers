--- conflicted
+++ resolved
@@ -464,13 +464,8 @@
             Dropout to apply between the self-attention and output layers.
         :param hidden_width:
             Hidden width of the layer.
-<<<<<<< HEAD
-=======
         :param attention_biases:
             ALiBi biases. ALiBi will not be used when set to ``None``.
-        :param num_attention_heads:
-            Number of attention heads.
->>>>>>> 915bc087
         :param qkv_mode:
             Handling mode for query, key and value.
         :param rotary_embeds:
