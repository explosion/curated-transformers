--- conflicted
+++ resolved
@@ -1,6 +1,5 @@
 from .albert import ALBERTConfig, ALBERTEncoder
 from .auto_model import AutoCausalLM, AutoDecoder, AutoEncoder
-<<<<<<< HEAD
 from .bert import BERTConfig, BERTEncoder
 from .camembert import CamemBERTEncoder
 from .config import (
@@ -13,7 +12,7 @@
 from .falcon import FalconCausalLM, FalconConfig, FalconDecoder
 from .gpt_neox import GPTNeoXCausalLM, GPTNeoXConfig, GPTNeoXDecoder
 from .hf_hub import FromHFHub
-from .llama import LLaMACausalLM, LLaMAConfig, LLaMADecoder
+from .llama import LlamaCausalLM, LlamaConfig, LlamaDecoder
 from .module import CausalLMModule, DecoderModule, EncoderModule
 from .output import CausalLMOutputWithCache, ModelOutput, ModelOutputWithCache
 from .roberta import RoBERTaConfig, RoBERTaEncoder
@@ -40,9 +39,9 @@
     "GPTNeoXCausalLM",
     "GPTNeoXConfig",
     "GPTNeoXDecoder",
-    "LLaMACausalLM",
-    "LLaMAConfig",
-    "LLaMADecoder",
+    "LlamaCausalLM",
+    "LlamaConfig",
+    "LlamaDecoder",
     "ModelOutput",
     "ModelOutputWithCache",
     "RoBERTaConfig",
@@ -56,13 +55,4 @@
     "TransformerFeedForwardLayerConfig",
     "TransformerLayerConfig",
     "XLMREncoder",
-]
-=======
-from .bert.encoder import BERTEncoder
-from .camembert.encoder import CamemBERTEncoder
-from .falcon import FalconCausalLM, FalconDecoder
-from .gpt_neox import GPTNeoXCausalLM, GPTNeoXDecoder
-from .llama import LlamaCausalLM, LlamaDecoder
-from .roberta.encoder import RoBERTaEncoder
-from .xlm_roberta import XLMREncoder
->>>>>>> 1aaff8f2
+]