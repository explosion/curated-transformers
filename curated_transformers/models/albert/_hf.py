--- conflicted
+++ resolved
@@ -1,19 +1,13 @@
-<<<<<<< HEAD
+import itertools
+import re
+from types import MappingProxyType
 from typing import Any, List, Mapping
-from types import MappingProxyType
-import itertools
-=======
->>>>>>> c03b3ef9
-import re
-from typing import Any, Mapping
 
 import torch
 from torch import Tensor
 
-<<<<<<< HEAD
-
+from ...util.serde import DeserializationParamBucket, RegExParameterBucket
 from .config import AlbertConfig
-from ...util.serde import DeserializationParamBucket, RegExParameterBucket
 
 HF_KEY_TO_CURATED_KEY = MappingProxyType(
     {
@@ -27,9 +21,6 @@
         "encoder.embedding_hidden_mapping_in.bias": "embeddings.projection.bias",
     }
 )
-=======
-from curated_transformers.models.albert.config import AlbertConfig
->>>>>>> c03b3ef9
 
 
 def convert_hf_config(hf_config: Any) -> AlbertConfig:
