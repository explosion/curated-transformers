--- conflicted
+++ resolved
@@ -21,12 +21,7 @@
     }
 )
 
-<<<<<<< HEAD
 HF_CONFIG_KEY_MAPPING: Dict[str, Union[str, Tuple[str, Callable]]] = {
-    "pad_token_id": "padding_id",
-=======
-HF_CONFIG_KEY_MAPPING = {
->>>>>>> f9fb4401
     "attention_probs_dropout_prob": "attention_probs_dropout_prob",
     "embedding_size": "embedding_width",
     "hidden_act": ("activation", Activation),
