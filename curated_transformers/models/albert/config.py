--- conflicted
+++ resolved
@@ -84,15 +84,8 @@
         :param hidden_dropout_prob:
             Dropout probabilty of the point-wise feed-forward and
             embedding layers.
-<<<<<<< HEAD
-        :param hidden_act:
-            Activation used by the point-wise feed-forward layers.
-            See :class:`~curated_transformers.layers.feedforward.PointwiseFeedForward`
-            for possible values.
-=======
         :param activation:
             Activation used by the pointwise feed-forward layers.
->>>>>>> 050f5ee1
         :param vocab_size:
             Size of main vocabulary.
         :param type_vocab_size:
