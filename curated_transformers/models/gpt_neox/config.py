from dataclasses import dataclass

from ...layers.activations import Activation
from ..config import (
    RotaryEmbeddingConfig,
    TransformerAttentionLayerConfig,
    TransformerEmbeddingLayerConfig,
    TransformerFeedForwardLayerConfig,
    TransformerLayerConfig,
)


@dataclass
class GPTNeoXConfig:
    """
    GPT-NeoX (`Black et al., 2022`_) model configuration.

    .. _Black et al., 2022: https://arxiv.org/abs/2204.06745
    """

    embedding: TransformerEmbeddingLayerConfig
    layer: TransformerLayerConfig

    def __init__(
        self,
        *,
        attention_probs_dropout_prob: float = 0.0,
        activation: Activation = Activation.GELU,
        hidden_dropout_prob: float = 0.0,
        hidden_width: int = 2560,
        intermediate_width: int = 10240,
        layer_norm_eps: float = 1e-5,
        max_position_embeddings: int = 2048,
        model_max_length: int = 2048,
        num_attention_heads: int = 32,
        num_hidden_layers: int = 32,
        rotary_embedding_base: int = 10000,
        rotary_embedding_fraction: float = 0.25,
        vocab_size: int = 50280,
    ):
        """
        :param attention_probs_dropout_prob:
            Dropout to apply after attention.
<<<<<<< HEAD
        :param hidden_act:
            Activation in the feed-forward layer. See
            :class:`~curated_transformers.layers.feedforward.PointwiseFeedForward`
            for possible values.
=======
        :param activation:
            Activation used by the pointwise feed-forward layers.
>>>>>>> 050f5ee1
        :param hidden_dropout_prob:
            Dropout to apply to the hidden and embedding layers.
        :param hidden_width:
            Hidden width of the transformer.
        :param intermediate_width:
            Intermediate width in the feed-forward layer. The non-linearity
            is applied in this intermediate width.
        :param layer_norm_eps:
            Epsilon for layer normalization.
        :param num_attention_heads:
            Number of attention heads.
        :param num_hidden_layers:
            Number of hidden layers.
        :param rotary_embedding_base:
            Base in signifying the rotary embedding period.
        :param rotary_embedding_fraction:
            Fraction of hidden width to apply rotary embeddings to.
            Must be in ``[0,1]``.
        :param vocab_size:
            Vocabulary size (number of embeddings).
        """

        # TODO: max_position_embeddings and model_max_length are currently
        #       not used. We may want to limit the rotary embeddings to these
        #       values in the future. We should check empirically if the auto
        #       resizing in rotary embeddings makes sense.

        self.embedding = TransformerEmbeddingLayerConfig(
            dropout_prob=hidden_dropout_prob,
            embedding_width=hidden_width,
            vocab_size=vocab_size,
            layer_norm_eps=layer_norm_eps,
            max_position_embeddings=None,
            type_vocab_size=None,
        )
        self.layer = TransformerLayerConfig(
            attention=TransformerAttentionLayerConfig(
                dropout_prob=attention_probs_dropout_prob,
                hidden_width=hidden_width,
                num_query_heads=num_attention_heads,
                num_key_value_heads=num_attention_heads,
                parallel_attention=True,
                rotary_embeddings=RotaryEmbeddingConfig(
                    rotary_fraction=rotary_embedding_fraction,
                    rotary_base=rotary_embedding_base,
                ),
                use_bias=True,
                use_alibi=False,
            ),
            feedforward=TransformerFeedForwardLayerConfig(
                hidden_width=hidden_width,
                intermediate_width=intermediate_width,
                activation=activation,
                use_bias=True,
                use_gate=False,
            ),
            dropout_prob=hidden_dropout_prob,
            layer_norm_eps=layer_norm_eps,
            num_hidden_layers=num_hidden_layers,
        )<|MERGE_RESOLUTION|>--- conflicted
+++ resolved
@@ -41,15 +41,8 @@
         """
         :param attention_probs_dropout_prob:
             Dropout to apply after attention.
-<<<<<<< HEAD
-        :param hidden_act:
-            Activation in the feed-forward layer. See
-            :class:`~curated_transformers.layers.feedforward.PointwiseFeedForward`
-            for possible values.
-=======
         :param activation:
             Activation used by the pointwise feed-forward layers.
->>>>>>> 050f5ee1
         :param hidden_dropout_prob:
             Dropout to apply to the hidden and embedding layers.
         :param hidden_width:
