import json
<<<<<<< HEAD
from typing import Any, Iterable, List, Mapping, Optional, Type, TypeVar
=======
>>>>>>> c03b3ef9
from abc import ABC, abstractmethod
from typing import Any, Iterable, Mapping, Optional, Type, TypeVar

import torch
from huggingface_hub import hf_hub_download
from requests import HTTPError  # type: ignore
from torch import Tensor

<<<<<<< HEAD
from ..util.serde import load_model_from_checkpoints, DeserializationParamBucket

=======
>>>>>>> c03b3ef9
HF_MODEL_CONFIG = "config.json"
HF_MODEL_CHECKPOINT = "pytorch_model.bin"
HF_MODEL_SHARDED_CHECKPOINT_INDEX = "pytorch_model.bin.index.json"
HF_MODEL_SHARDED_CHECKPOINT_INDEX_WEIGHTS_KEY = "weight_map"

# Only provided as typing.Self in Python 3.11+.
Self = TypeVar("Self", bound="FromPretrainedHFModel")


class FromPretrainedHFModel(ABC):
    """Mixin class for downloading models from Hugging Face Hub.

    A module using this mixin can implement the `convert_hf_state_dict`
    and `from_hf_config` methods. The mixin will then provide the
    `from_hf_hub` method to download a model from the Hugging Face Hub.
    """

    @classmethod
    @abstractmethod
    def convert_hf_state_dict(
        cls, params: Mapping[str, Tensor]
    ) -> Mapping[str, Tensor]:
        """Convert a state dict of a Hugging Face model to a valid
        state dict for the module.

        :param params:
            The state dict to convert.
        :returns:
            The converted state dict.
        """
        raise NotImplementedError

    @classmethod
    @abstractmethod
    def from_hf_config(
        cls: Type[Self],
        *,
        hf_config: Any,
        device: Optional[torch.device] = None,
    ) -> Self:
        """Create the module from a Hugging Face model JSON-deserialized
        model configuration.

        :param hf_config:
            Hugging Face model configuration.
        :param device:
            Device on which to initialize the model.
        :returns:
            Module constructed using the configuration.
        """
        raise NotImplementedError

    @classmethod
    def from_hf_hub(
        cls: Type[Self],
        name: str,
        revision: str = "main",
        *,
        device: Optional[torch.device] = None,
    ) -> Self:
        """Construct a module and load its parameters from Hugging Face Hub.

        :param name:
            Model name.
        :param revsion:
            Model revision.
        :param device:
            Device on which to initialize the model.
        :returns:
            Module with the parameters loaded.
        """
        # Download configuration and construct model.
        config_filename = _get_model_config_filepath(name, revision)
        with open(config_filename, "r") as f:
            config = json.load(f)
        # Initialize the model on the torch `meta` device to avoid unnecessary allocations.
        model = cls.from_hf_config(hf_config=config, device=torch.device("meta"))

        # Convert the model to the expected dtype.
        dtype_str = config.get("torch_dtype")
        if dtype_str is not None:
            dtype = getattr(torch, dtype_str, None)
            if dtype is None or not isinstance(dtype, torch.dtype):
                raise ValueError(f"Invalid torch dtype `{dtype_str}`")
            model.to(dtype=dtype)

        # Download model and convert HF parameter names to ours.
        checkpoint_filenames = _get_model_checkpoint_filepaths(name, revision)
        load_model_from_checkpoints(
            model,  # type:ignore
            filepaths=checkpoint_filenames,
            deserialization_buckets=model.deserialization_param_buckets(),
            state_dict_converter=cls.convert_hf_state_dict,
            device=device,
        )

        # Ensure that any non-persistent buffers are also moved to
        # the correct device.
        if device is not None:
            model.to(device)

        return model

    @abstractmethod
    def to(
        self,
        device: Optional[torch.device] = None,
        dtype: Optional[torch.dtype] = None,
        non_blocking: bool = False,
    ):
        """Moves and/or casts the parameters and buffers.

        This method is automatically implemented by also deriving from
        `torch.nn.Module`. This mixin does not derive from `Module` in
        order to be an abstract base class.
        """
        ...

    @abstractmethod
    def deserialization_param_buckets(self) -> List[DeserializationParamBucket]:
        """Returns a list of buckets into which parameters are sorted
        during loading. Each bucket represents a group of parameters
        that need to be deserialized together.
        """
        raise NotImplementedError


def _get_model_config_filepath(name: str, revision: str) -> str:
    try:
        return hf_hub_download(
            repo_id=name, filename=HF_MODEL_CONFIG, revision=revision
        )
    except:
        raise ValueError(
            f"Couldn't find a valid config for model `{name}` "
            f"(revision `{revision}`) on HuggingFace Model Hub"
        )


def _get_model_checkpoint_filepaths(name: str, revision: str) -> Iterable[str]:
    # Attempt to download a non-sharded checkpoint first.
    try:
        model_filename = hf_hub_download(
            repo_id=name, filename=HF_MODEL_CHECKPOINT, revision=revision
        )
    except HTTPError:
        # We'll get a 404 HTTP error for sharded models.
        model_filename = None

    if model_filename is not None:
        return [model_filename]

    try:
        model_index_filename = hf_hub_download(
            repo_id=name, filename=HF_MODEL_SHARDED_CHECKPOINT_INDEX, revision=revision
        )
    except HTTPError:
        raise ValueError(
            f"Couldn't find a valid PyTorch checkpoint for model `{name}` "
            f"(revision `{revision}`) on HuggingFace Model Hub"
        )

    with open(model_index_filename, "r") as f:
        index = json.load(f)

    weight_map = index.get(HF_MODEL_SHARDED_CHECKPOINT_INDEX_WEIGHTS_KEY)
    if weight_map is None or not isinstance(weight_map, dict):
        raise ValueError(
            f"Invalid index file in sharded PyTorch checkpoint for model `{name}`"
        )

    filepaths = []
    # We shouldn't need to hold on to the weights map in the index as each checkpoint
    # should contain its constituent parameter names.
    for filename in set(weight_map.values()):
        resolved_filename = hf_hub_download(
            repo_id=name, filename=filename, revision=revision
        )
        filepaths.append(resolved_filename)

    return sorted(filepaths)<|MERGE_RESOLUTION|>--- conflicted
+++ resolved
@@ -1,21 +1,13 @@
 import json
-<<<<<<< HEAD
-from typing import Any, Iterable, List, Mapping, Optional, Type, TypeVar
-=======
->>>>>>> c03b3ef9
 from abc import ABC, abstractmethod
 from typing import Any, Iterable, Mapping, Optional, Type, TypeVar
 
-import torch
 from huggingface_hub import hf_hub_download
 from requests import HTTPError  # type: ignore
 from torch import Tensor
 
-<<<<<<< HEAD
-from ..util.serde import load_model_from_checkpoints, DeserializationParamBucket
+from ..util.serde import DeserializationParamBucket, load_model_from_checkpoints
 
-=======
->>>>>>> c03b3ef9
 HF_MODEL_CONFIG = "config.json"
 HF_MODEL_CHECKPOINT = "pytorch_model.bin"
 HF_MODEL_SHARDED_CHECKPOINT_INDEX = "pytorch_model.bin.index.json"
