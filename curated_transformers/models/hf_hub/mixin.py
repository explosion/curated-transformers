from abc import ABC, abstractmethod
<<<<<<< HEAD
from typing import Any, Generic, List, Mapping, Optional, Type, TypeVar
=======
from typing import Any, Dict, Mapping, Optional, Tuple, Type, TypeVar
>>>>>>> dfe6d965

import torch
from fsspec import AbstractFileSystem
from torch import Tensor
from torch.nn import Module

from ...quantization import prepare_module_for_quantization
from ...quantization.bnb.config import BitsAndBytesConfig
from ...repository.fsspec import FsspecArgs, FsspecRepository
from ...repository.hf_hub import HfHubRepository
from ...repository.repository import ModelRepository, Repository
from ...util.serde.load import load_model_from_checkpoints
from ..module import ConfigT, TransformerModule

# Only provided as typing.Self in Python 3.11+.
Self = TypeVar("Self", bound="FromHFHub")


class FromHFHub(ABC, Generic[ConfigT]):
    """
    Mixin class for downloading models from Hugging Face Hub.

    A module using this mixin can implement the ``convert_hf_state_dict``
    and ``from_hf_config`` methods. The mixin will then provide the
    ``from_hf_hub`` method to download a model from the Hugging Face Hub.
    """

    @classmethod
    def convert_hf_state_dict(
        cls, params: Mapping[str, Tensor]
    ) -> Mapping[str, Tensor]:
        """
        Alias for :meth:`.state_dict_from_hf`.
        """
        return cls.state_dict_from_hf(params)

    @classmethod
    @abstractmethod
    def state_dict_from_hf(cls, params: Mapping[str, Tensor]) -> Mapping[str, Tensor]:
        """
        Convert a state dict of a Hugging Face model to a valid
        state dict for the module.

        :param params:
            The state dict to convert.
        :returns:
            The converted state dict.
        """
        ...

    @classmethod
    @abstractmethod
    def state_dict_to_hf(cls, params: Mapping[str, Tensor]) -> Mapping[str, Tensor]:
        """
        Convert the state dict of the module to a compatible
        Hugging Face model's format.

        :param params:
            The state dict to convert.
        :returns:
            The converted state dict.
        """
        ...

    @classmethod
    @abstractmethod
    def config_from_hf(cls, hf_config: Mapping[str, Any]) -> ConfigT:
        """
        Convert a Hugging Face model configuration to the
        module's configuration.

        :param hf_config:
            The Hugging Face model configuration.
        :returns:
            The converted Curated Transformer
            configuration.
        """
        ...

    @classmethod
    @abstractmethod
    def config_to_hf(cls, curated_config: ConfigT) -> Mapping[str, Any]:
        """
        Convert the module's  configuration to the a
        Hugging Face model configuration.

        :param curated_config:
            The Curated Transformer model configuration.
        :returns:
            The converted Hugging Face configuration.
        """
        ...

    @classmethod
    @abstractmethod
    def from_hf_config(
        cls: Type[Self],
        *,
        hf_config: Any,
        device: Optional[torch.device] = None,
    ) -> Self:
        """
        Create the module from a Hugging Face model JSON-deserialized
        model configuration.

        :param hf_config:
            Hugging Face model configuration.
        :param device:
            Device on which to initialize the model.
        :returns:
            Module constructed using the configuration.
        """
        ...

    @classmethod
    def from_hf_hub_to_cache(
        cls: Type[Self],
        *,
        name: str,
        revision: str = "main",
    ):
        """
        Download the model's weights from Hugging Face Hub into the local
        Hugging Face cache directory. Subsequent loading of the
        model will read the weights from disk. If the weights are already
        cached, this is a no-op.

        :param name:
            Model name.
        :param revision:
            Model revision.
        """
        repo = ModelRepository(HfHubRepository(name=name, revision=revision))
        repo.model_config()
        repo.model_checkpoints()

    @classmethod
    def from_fsspec(
        cls: Type[Self],
        *,
        fs: AbstractFileSystem,
        model_path: str,
        fsspec_args: Optional[FsspecArgs] = None,
        device: Optional[torch.device] = None,
        quantization_config: Optional[BitsAndBytesConfig] = None,
    ) -> Self:
        """
        Construct a module and load its parameters from a fsspec filesystem.

        :param fs:
            The filesystem to load the model from.
        :param model_path:
            The path of the model on the filesystem.
        :param fsspec_args:
            Implementation-specific keyword arguments to pass to fsspec
            filesystem operations.
        :param device:
            Device on which the model is initialized.
        :param quantization_config:
            Configuration for loading quantized weights.
        :returns:
            Module with the parameters loaded.
        """
        return cls.from_repo(
            repo=FsspecRepository(fs, model_path, fsspec_args),
            device=device,
            quantization_config=quantization_config,
        )

    @classmethod
    def from_hf_hub(
        cls: Type[Self],
        *,
        name: str,
        revision: str = "main",
        device: Optional[torch.device] = None,
        quantization_config: Optional[BitsAndBytesConfig] = None,
    ) -> Self:
        """
        Construct a module and load its parameters from Hugging Face Hub.

        :param name:
            Model name.
        :param revision:
            Model revision.
        :param device:
            Device on which the model is initialized.
        :param quantization_config:
            Configuration for loading quantized weights.
        :returns:
            Module with the parameters loaded.
        """
        return cls.from_repo(
            repo=HfHubRepository(name=name, revision=revision),
            device=device,
            quantization_config=quantization_config,
        )

<<<<<<< HEAD
=======
    @classmethod
    @abstractmethod
    def is_supported(cls: Type[Self], config: Dict[str, Any]) -> bool:
        """
        Check if the model with the given configuration is supported by this
        class.

        :param config:
            Hugging Face model configuration.
        :returns:
            Whether the model is supported by this class.
        """
        raise NotImplementedError

    @abstractmethod
    def to(
        self,
        device: Optional[torch.device] = None,
        dtype: Optional[torch.dtype] = None,
        non_blocking: bool = False,
    ):
        """
        Moves and/or casts the parameters and buffers.

        This method is automatically implemented by also deriving from
        ``torch.nn.Module``. This mixin does not derive from ``Module`` in
        order to be an abstract base class.
        """
        ...

>>>>>>> dfe6d965
    @classmethod
    def from_repo(
        cls: Type[Self],
        *,
        repo: Repository,
        device: Optional[torch.device] = None,
        quantization_config: Optional[BitsAndBytesConfig] = None,
    ) -> Self:
        """
        Construct and load a model from a repository.

        :param repository:
            The repository to load from.
        :param device:
            Device on which to initialize the model.
        :param quantization_config:
            Configuration for loading quantized weights.
        :returns:
            Loaded model.
        """
        model_repo = ModelRepository(repo)
        config = model_repo.model_config()
        model = cls.from_hf_config(hf_config=config, device=torch.device("meta"))
        assert isinstance(model, Module)

        # Convert the model to the expected dtype.
        assert isinstance(model, TransformerModule)
        dtype: torch.dtype = model.config.dtype
        serialized_dtype_str = config.get("torch_dtype")
        if serialized_dtype_str is not None:
            serialized_dtype = getattr(torch, serialized_dtype_str, None)
            if not isinstance(serialized_dtype, torch.dtype):
                raise ValueError(f"Invalid torch dtype `{serialized_dtype_str}`")
            dtype = serialized_dtype
        model.to(dtype=dtype)

        # Prepare for quantization.
        if quantization_config is not None:
            tensor2param = prepare_module_for_quantization(model, quantization_config)  # type: ignore
        else:
            tensor2param = None

        # Download model and convert HF parameter names to ours.
        checkpoint_filenames, checkpoint_type = model_repo.model_checkpoints()
        load_model_from_checkpoints(
            model,  # type:ignore
            filepaths=checkpoint_filenames,
            checkpoint_type=checkpoint_type,
            state_dict_converter=cls.convert_hf_state_dict,
            tensor_to_param_converter=tensor2param,
            device=device,
        )

        # Ensure that any non-persistent buffers are also moved to
        # the correct device.
        if device is not None:
            model.to(device)

        return model<|MERGE_RESOLUTION|>--- conflicted
+++ resolved
@@ -1,9 +1,5 @@
 from abc import ABC, abstractmethod
-<<<<<<< HEAD
-from typing import Any, Generic, List, Mapping, Optional, Type, TypeVar
-=======
-from typing import Any, Dict, Mapping, Optional, Tuple, Type, TypeVar
->>>>>>> dfe6d965
+from typing import Any, Dict, Generic, Mapping, Optional, Type, TypeVar
 
 import torch
 from fsspec import AbstractFileSystem
@@ -202,8 +198,6 @@
             quantization_config=quantization_config,
         )
 
-<<<<<<< HEAD
-=======
     @classmethod
     @abstractmethod
     def is_supported(cls: Type[Self], config: Dict[str, Any]) -> bool:
@@ -218,23 +212,6 @@
         """
         raise NotImplementedError
 
-    @abstractmethod
-    def to(
-        self,
-        device: Optional[torch.device] = None,
-        dtype: Optional[torch.dtype] = None,
-        non_blocking: bool = False,
-    ):
-        """
-        Moves and/or casts the parameters and buffers.
-
-        This method is automatically implemented by also deriving from
-        ``torch.nn.Module``. This mixin does not derive from ``Module`` in
-        order to be an abstract base class.
-        """
-        ...
-
->>>>>>> dfe6d965
     @classmethod
     def from_repo(
         cls: Type[Self],
