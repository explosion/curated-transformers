--- conflicted
+++ resolved
@@ -6,12 +6,8 @@
 
 from ...layers.attention import AttentionMask
 from ...layers.cache import KeyValueCache
-<<<<<<< HEAD
 from ...quantization.quantizable import Quantizable
-from ..hf_hub import FromPretrainedHFModel
-=======
 from ..hf_hub import FromHFHub
->>>>>>> 1f6514d0
 from ..module import CausalLMModule
 from ..output import CausalLMOutputWithCache
 from ._hf import convert_hf_config, convert_hf_state_dict
@@ -22,13 +18,7 @@
 Self = TypeVar("Self", bound="RefinedWebModelCausalLM")
 
 
-<<<<<<< HEAD
-class RefinedWebModelCausalLM(
-    CausalLMModule[KeyValueCache], FromPretrainedHFModel, Quantizable
-):
-=======
-class RefinedWebModelCausalLM(CausalLMModule[KeyValueCache], FromHFHub):
->>>>>>> 1f6514d0
+class RefinedWebModelCausalLM(CausalLMModule[KeyValueCache], FromHFHub, Quantizable):
     """
     Refined Web Model (eg. Falcon) causal language model.
     """
