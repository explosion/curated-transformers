<<<<<<< HEAD
from typing import Any, Mapping
from types import MappingProxyType
=======
>>>>>>> c03b3ef9
import re
from typing import Any, Mapping

from torch import Tensor

<<<<<<< HEAD
from .config import RobertaConfig
from ...util.hf import _merge_qkv


HF_KEY_TO_CURATED_KEY = MappingProxyType(
    {
        "embeddings.word_embeddings.weight": "embeddings.inner.word_embeddings.weight",
        "embeddings.token_type_embeddings.weight": "embeddings.inner.token_type_embeddings.weight",
        "embeddings.position_embeddings.weight": "embeddings.inner.position_embeddings.weight",
        "embeddings.LayerNorm.weight": "embeddings.inner.layer_norm.weight",
        "embeddings.LayerNorm.bias": "embeddings.inner.layer_norm.bias",
    }
)
=======
from ..hf_util import _merge_qkv
from .config import RobertaConfig
>>>>>>> c03b3ef9


def convert_hf_config(hf_config: Any) -> RobertaConfig:
    padding_id = hf_config["pad_token_id"]
    return RobertaConfig(
        attention_probs_dropout_prob=hf_config["attention_probs_dropout_prob"],
        embedding_width=hf_config["hidden_size"],
        hidden_act=hf_config["hidden_act"],
        hidden_dropout_prob=hf_config["hidden_dropout_prob"],
        hidden_width=hf_config["hidden_size"],
        intermediate_width=hf_config["intermediate_size"],
        layer_norm_eps=hf_config["layer_norm_eps"],
        # Positions embeddings for 0..padding_id are reserved.
        model_max_length=hf_config["max_position_embeddings"] - (padding_id + 1),
        max_position_embeddings=hf_config["max_position_embeddings"],
        num_attention_heads=hf_config["num_attention_heads"],
        num_hidden_layers=hf_config["num_hidden_layers"],
        padding_id=padding_id,
        type_vocab_size=hf_config["type_vocab_size"],
        vocab_size=hf_config["vocab_size"],
    )


def convert_hf_state_dict(params: Mapping[str, Tensor]) -> Mapping[str, Tensor]:
    out = {}

    # Strip the `roberta` prefix from XLM-Roberta model parameters.
    stripped_params = {re.sub(r"^roberta\.", "", k): v for k, v in params.items()}

    for name, parameter in stripped_params.items():
        if "encoder.layer." not in name:
            continue

        # TODO: Make these substitutions less ugly.

        # Remove the prefix and rename the internal 'layers' variable.
        name = re.sub(r"^encoder\.", "", name)
        name = re.sub(r"^layer", "layers", name)

        # The HF model has one more level of indirection for the output layers in their
        # attention heads and the feed-forward network layers.
        name = re.sub(r"\.attention\.self\.(query|key|value)", r".mha.\1", name)
        name = re.sub(r"\.attention\.(output)\.dense", r".mha.\1", name)
        name = re.sub(
            r"\.attention\.output\.LayerNorm", r".attn_output_layernorm", name
        )
        name = re.sub(r"\.(intermediate)\.dense", r".ffn.\1", name)
        name = re.sub(r"(\.\d+)\.output\.LayerNorm", r"\1.ffn_output_layernorm", name)
        name = re.sub(r"(\.\d+)\.(output)\.dense", r"\1.ffn.\2", name)

        out[name] = parameter

    for hf_name, curated_name in HF_KEY_TO_CURATED_KEY.items():
        if hf_name in stripped_params:
            out[curated_name] = stripped_params[hf_name]

    return _merge_qkv(out)<|MERGE_RESOLUTION|>--- conflicted
+++ resolved
@@ -1,17 +1,12 @@
-<<<<<<< HEAD
-from typing import Any, Mapping
+import re
 from types import MappingProxyType
-=======
->>>>>>> c03b3ef9
-import re
 from typing import Any, Mapping
 
 from torch import Tensor
 
-<<<<<<< HEAD
+from ...util.hf import _merge_qkv
+from ..hf_util import _merge_qkv
 from .config import RobertaConfig
-from ...util.hf import _merge_qkv
-
 
 HF_KEY_TO_CURATED_KEY = MappingProxyType(
     {
@@ -22,10 +17,6 @@
         "embeddings.LayerNorm.bias": "embeddings.inner.layer_norm.bias",
     }
 )
-=======
-from ..hf_util import _merge_qkv
-from .config import RobertaConfig
->>>>>>> c03b3ef9
 
 
 def convert_hf_config(hf_config: Any) -> RobertaConfig:
