from typing import Any, Dict, Iterable, Iterator, List, Optional, Tuple
from itertools import islice
from spacy import Language, Vocab
from spacy.errors import Errors
from spacy.pipeline import TrainablePipe
from spacy.tokens import Doc
<<<<<<< HEAD
from spacy.training import validate_get_examples
from spacy.training.example import Example
=======
from spacy.training import (
    Example,
    validate_distillation_examples,
    validate_get_examples,
)
>>>>>>> 3f7158c5
from thinc.api import Config, Model, Ops, Optimizer, Ragged, set_dropout_rate

from ..models.pooling import with_ragged_layers

DEFAULT_CONFIG_STR = """
    [transformer_distiller]

    [transformer_distiller.model]
    @architectures = "curated-transformers.LayerDistill.v1"
    teacher_width = 768

    [transformer_distiller.model.tok2vec]
    @architectures = "curated-transformers.LastTransformerLayerListener.v1"
    width = 768
    pooling = {"@layers":"reduce_mean.v1"}
    upstream = "*"
"""


DEFAULT_CONFIG = Config().from_str(DEFAULT_CONFIG_STR)


@Language.factory(
    "transformer_distiller",
    assigns=[],
    default_config=DEFAULT_CONFIG["transformer_distiller"],
)
def make_transformer_distiller(
    nlp: Language,
    name: str,
    model: Model,
) -> "TransformerDistiller":
    """Construct a Transformer distiller component, this component is a no-op
    in regular pipelines, but applies transformer layer losses in distillation.

    vocab (Vocab):
        The shared vocabulary.
    name (str):
        The component instance name.
    model (Model):
        Listerer and mapping (if when necessary)
    """
    return TransformerDistiller(
        nlp.vocab,
        model,
        name=name,
    )


class TransformerDistiller(TrainablePipe):
    def __init__(
        self,
        vocab: Vocab,
        model: Model,
        *,
        name: str = "transformer_distiller",
    ) -> None:
        self.vocab = vocab
        self.model = model
        self.name = name
        self.layer_mapping = None

    def _layer_mapping(self, teacher_hidden, student_hidden):
        if self.layer_mapping is not None:
            return self.layer_mapping

        t_doc = teacher_hidden[0]
        s_doc = student_hidden[0]

        n_teacher = len(t_doc) - 1
        n_student = len(s_doc) - 1
        if n_student == 0 or n_teacher == 0:
            # Distill the last layer if the teacher or student only has one layer.
            self.layer_mapping = [(-1, -1)]
        elif n_teacher % n_student != 0:
            raise ValueError(
                "Cannot distribute student layers evenly over teacher layers"
            )
        else:
            layer_multiple = n_teacher // n_student
            # Always map the embedding layer.
            self.layer_mapping = [(0, 0)]
            # Uniformly distribute other layers.
            self.layer_mapping.extend(
                (i + 1, (i + 1) * layer_multiple) for i in range(n_student)
            )

        return self.layer_mapping

    def distill(
        self,
        teacher_pipe: Optional["TrainablePipe"],
        examples: Iterable[Example],
        *,
        drop: float = 0.0,
        sgd: Optimizer = None,
        losses: Optional[Dict[str, float]] = None,
    ) -> Dict[str, float]:
        # Does not have a corresponding pipe in the teacher.
        assert teacher_pipe is None

        if losses is None:
            losses = {}
        set_dropout_rate(self.model, drop)
        losses.setdefault(self.name, 0.0)

        validate_distillation_examples(examples, "Distiller.distill")

        student_hidden, student_backprop = self.model.begin_update(
            [eg.predicted for eg in examples]
        )

        # We have to pool the teacher output in the same way as the student.
        student_pooler = self.model.get_ref("tok2vec").get_ref("pooling")

        teacher_hidden = with_ragged_layers(student_pooler).predict(
            [eg.reference for eg in examples]
        )

        layer_mapping = self._layer_mapping(teacher_hidden, student_hidden)

        normalize = True
        d_mse = []
        for t_doc, s_doc in zip(teacher_hidden, student_hidden):
            if normalize:
                d_mse_doc = [
                    (s_doc[student_layer] - t_doc[teacher_layer])
                    / self.model.ops.xp.linalg.norm(t_doc[teacher_layer])
                    for student_layer, teacher_layer in layer_mapping
                ]
            else:
                d_mse_doc = [
                    s_doc[student_layer] - t_doc[teacher_layer]
                    for student_layer, teacher_layer in layer_mapping
                ]

            d_mse.append(d_mse_doc)

        losses[self.name] += sum(
            sum(float((d_layer**2).sum()) for d_layer in d) for d in d_mse
        )

        student_backprop(d_mse)
        if sgd not in (None, False):
            self.finish_update(sgd)

        return losses

    def initialize(self, get_examples, *, nlp=None):
        """Initialize the pipe for distillation, using a representative set
        of data examples.

        get_examples (Callable[[], Iterable[Example]]): Function that
            returns a representative sample of gold-standard Example objects..
        nlp (Language): The current nlp object the component is part of.
        """
        validate_get_examples(get_examples, "Distiller.initialize")
        doc_sample = []
        for example in islice(get_examples(), 10):
            doc_sample.append(example.x)
        assert len(doc_sample) > 0, Errors.E923.format(name=self.name)
        self.model.initialize(X=doc_sample)

    def predict(self, docs: Iterable[Doc]) -> Any:
        return None

    def set_annotations(self, docs: Iterable[Doc], scores: Optional[Any]) -> None:
        pass

    @property
    def is_trainable(self) -> bool:
        return False<|MERGE_RESOLUTION|>--- conflicted
+++ resolved
@@ -4,16 +4,11 @@
 from spacy.errors import Errors
 from spacy.pipeline import TrainablePipe
 from spacy.tokens import Doc
-<<<<<<< HEAD
-from spacy.training import validate_get_examples
-from spacy.training.example import Example
-=======
 from spacy.training import (
     Example,
     validate_distillation_examples,
     validate_get_examples,
 )
->>>>>>> 3f7158c5
 from thinc.api import Config, Model, Ops, Optimizer, Ragged, set_dropout_rate
 
 from ..models.pooling import with_ragged_layers
