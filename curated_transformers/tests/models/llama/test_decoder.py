--- conflicted
+++ resolved
@@ -15,35 +15,24 @@
 
 @pytest.mark.skipif(not has_hf_transformers, reason="requires huggingface transformers")
 @pytest.mark.parametrize("torch_device", TORCH_DEVICES)
-<<<<<<< HEAD
 @pytest.mark.parametrize("model", LLAMA_TEST_MODELS)
-def test_decoder(torch_device, model):
-    assert_decoder_output_equals_hf(LLaMADecoder, model, torch_device)
-=======
 @pytest.mark.parametrize("with_torch_sdp", [False, True])
-def test_decoder(torch_device, with_torch_sdp):
+def test_decoder(torch_device, model, with_torch_sdp):
     assert_decoder_output_equals_hf(
-        LLaMADecoder,
-        "trl-internal-testing/tiny-random-LlamaForCausalLM",
-        torch_device,
-        with_torch_sdp=with_torch_sdp,
+        LLaMADecoder, model, torch_device, with_torch_sdp=with_torch_sdp
     )
->>>>>>> d143a6a4
 
 
 @pytest.mark.slow
 @pytest.mark.skipif(not has_hf_transformers, reason="requires huggingface transformers")
 @pytest.mark.skipif(not has_torch_compile, reason="requires torch.compile")
 @pytest.mark.parametrize("torch_device", TORCH_DEVICES)
-<<<<<<< HEAD
 @pytest.mark.parametrize("model", LLAMA_TEST_MODELS)
-def test_decoder_with_torch_compile(torch_device, model):
-=======
 @pytest.mark.parametrize("with_torch_sdp", [False, True])
-def test_decoder_with_torch_compile(torch_device, with_torch_sdp):
+def test_decoder_with_torch_compile(torch_device, model, with_torch_sdp):
     assert_decoder_output_equals_hf(
         LLaMADecoder,
-        "trl-internal-testing/tiny-random-LlamaForCausalLM",
+        model,
         torch_device,
         jit_method=JITMethod.TorchCompile,
         with_torch_sdp=with_torch_sdp,
@@ -53,9 +42,9 @@
 @pytest.mark.slow
 @pytest.mark.skipif(not has_hf_transformers, reason="requires huggingface transformers")
 @pytest.mark.parametrize("torch_device", TORCH_DEVICES)
+@pytest.mark.parametrize("model", LLAMA_TEST_MODELS)
 @pytest.mark.parametrize("with_torch_sdp", [False, True])
-def test_decoder_with_torchscript_trace(torch_device, with_torch_sdp):
->>>>>>> d143a6a4
+def test_decoder_with_torchscript_trace(torch_device, model, with_torch_sdp):
     assert_decoder_output_equals_hf(
         LLaMADecoder,
         model,
