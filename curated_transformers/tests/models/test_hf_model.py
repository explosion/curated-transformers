from typing import Callable
from dataclasses import dataclass
import pytest
from thinc.api import get_torch_default_device
from torch.nn import Module

from curated_transformers._compat import has_hf_transformers, transformers
from curated_transformers.models.architectures import _pytorch_encoder
from curated_transformers.models.hf_loader import build_hf_transformer_encoder_loader_v1
from curated_transformers.models.pytorch.albert import AlbertEncoder
from curated_transformers.models.pytorch.albert.config import AlbertConfig
from curated_transformers.models.pytorch.attention import AttentionMask
from curated_transformers.models.pytorch.bert import BertConfig, BertEncoder
from curated_transformers.models.pytorch.roberta.config import RobertaConfig
from curated_transformers.models.pytorch.roberta.encoder import RobertaEncoder

from ..util import torch_assertclose


@dataclass
class ModelConfig:
    config: BertConfig
    encoder: Callable[[BertConfig], Module]
    hf_model_name: str


TEST_MODELS = [
    ModelConfig(AlbertConfig(vocab_size=30000), AlbertEncoder, "albert-base-v2"),
    ModelConfig(BertConfig(vocab_size=28996), BertEncoder, "bert-base-cased"),
    ModelConfig(RobertaConfig(), RobertaEncoder, "roberta-base"),
    ModelConfig(RobertaConfig(vocab_size=250002), RobertaEncoder, "xlm-roberta-base"),
]


def encoder_from_config(config: ModelConfig):
    encoder = config.encoder(config.config)
    model = _pytorch_encoder(encoder)
    model.init = build_hf_transformer_encoder_loader_v1(name=config.hf_model_name)
    return model


@pytest.mark.slow
@pytest.mark.skipif(not has_hf_transformers, reason="requires huggingface transformers")
@pytest.mark.parametrize("model_config", TEST_MODELS)
def test_hf_load_weights(model_config):
    model = encoder_from_config(model_config)
    assert model


@pytest.mark.slow
@pytest.mark.skipif(not has_hf_transformers, reason="requires huggingface transformers")
@pytest.mark.parametrize("model_config", TEST_MODELS)
def test_model_against_hf_transformers(model_config):
    torch_device = get_torch_default_device()

    model = encoder_from_config(model_config)
    model.initialize()
    encoder = model.shims[0]._model
    encoder.eval()
    hf_encoder = transformers.AutoModel.from_pretrained(model_config.hf_model_name).to(
        torch_device
    )
    hf_encoder.eval()

    hf_tokenizer = transformers.AutoTokenizer.from_pretrained(
        model_config.hf_model_name
    )
    tokenization = hf_tokenizer(
        ["This is a test.", "Let's match outputs"], padding=True, return_tensors="pt"
    ).to(torch_device)
    X = tokenization["input_ids"]
    attention_mask = tokenization["attention_mask"]

    # Test with the tokenizer's attention mask
    Y_encoder = encoder(
        X, attention_mask=AttentionMask(bool_mask=attention_mask.bool())
    )
    Y_hf_encoder = hf_encoder(X, attention_mask=attention_mask)

<<<<<<< HEAD
    assert torch.allclose(
        Y_encoder.last_hidden_layer_states, Y_hf_encoder.last_hidden_state, atol=1e-5
=======
    torch_assertclose(
        Y_encoder.last_hidden_layer_states,
        Y_hf_encoder.last_hidden_state,
>>>>>>> 7168f8da
    )

    # Try to infer the attention mask from padding.
    Y_encoder = encoder(X)
<<<<<<< HEAD
    assert torch.allclose(
        Y_encoder.last_hidden_layer_states, Y_hf_encoder.last_hidden_state, atol=1e-5
=======
    torch_assertclose(
        Y_encoder.last_hidden_layer_states,
        Y_hf_encoder.last_hidden_state,
>>>>>>> 7168f8da
    )<|MERGE_RESOLUTION|>--- conflicted
+++ resolved
@@ -77,24 +77,14 @@
     )
     Y_hf_encoder = hf_encoder(X, attention_mask=attention_mask)
 
-<<<<<<< HEAD
-    assert torch.allclose(
-        Y_encoder.last_hidden_layer_states, Y_hf_encoder.last_hidden_state, atol=1e-5
-=======
     torch_assertclose(
         Y_encoder.last_hidden_layer_states,
         Y_hf_encoder.last_hidden_state,
->>>>>>> 7168f8da
     )
 
     # Try to infer the attention mask from padding.
     Y_encoder = encoder(X)
-<<<<<<< HEAD
-    assert torch.allclose(
-        Y_encoder.last_hidden_layer_states, Y_hf_encoder.last_hidden_state, atol=1e-5
-=======
     torch_assertclose(
         Y_encoder.last_hidden_layer_states,
         Y_hf_encoder.last_hidden_state,
->>>>>>> 7168f8da
     )