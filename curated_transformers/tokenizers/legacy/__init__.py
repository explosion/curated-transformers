from .bbpe_tokenizer import ByteBPETokenizer
from .bert_tokenizer import BERTTokenizer
from .camembert_tokenizer import CamemBERTTokenizer
<<<<<<< HEAD
from .legacy_tokenizer import (
    LegacyTokenizer,
    PostDecoder,
    PostEncoder,
    PreDecoder,
    PreEncoder,
)
from .llama_tokenizer import LLaMATokenizer
=======
from .llama_tokenizer import LlamaTokenizer
>>>>>>> 1aaff8f2
from .roberta_tokenizer import RoBERTaTokenizer
from .sentencepiece_tokenizer import SentencePieceTokenizer
from .wordpiece_tokenizer import WordPieceTokenizer
from .xlmr_tokenizer import XLMRTokenizer

__all__ = [
    "BERTTokenizer",
    "ByteBPETokenizer",
    "CamemBERTTokenizer",
    "LLaMATokenizer",
    "LegacyTokenizer",
    "PostDecoder",
    "PostEncoder",
    "PreDecoder",
    "PreEncoder",
    "RoBERTaTokenizer",
    "SentencePieceTokenizer",
    "WordPieceTokenizer",
    "XLMRTokenizer",
]<|MERGE_RESOLUTION|>--- conflicted
+++ resolved
@@ -1,7 +1,6 @@
 from .bbpe_tokenizer import ByteBPETokenizer
 from .bert_tokenizer import BERTTokenizer
 from .camembert_tokenizer import CamemBERTTokenizer
-<<<<<<< HEAD
 from .legacy_tokenizer import (
     LegacyTokenizer,
     PostDecoder,
@@ -9,10 +8,7 @@
     PreDecoder,
     PreEncoder,
 )
-from .llama_tokenizer import LLaMATokenizer
-=======
 from .llama_tokenizer import LlamaTokenizer
->>>>>>> 1aaff8f2
 from .roberta_tokenizer import RoBERTaTokenizer
 from .sentencepiece_tokenizer import SentencePieceTokenizer
 from .wordpiece_tokenizer import WordPieceTokenizer
@@ -22,7 +18,7 @@
     "BERTTokenizer",
     "ByteBPETokenizer",
     "CamemBERTTokenizer",
-    "LLaMATokenizer",
+    "LlamaTokenizer",
     "LegacyTokenizer",
     "PostDecoder",
     "PostEncoder",
